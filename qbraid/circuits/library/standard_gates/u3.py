<<<<<<< HEAD
from ...gate import Gate
from typing import Optional


class U3(Gate):
    """Single qubit generic rotation
    with theta, phi, and lambda parameters

    Args:
        Gate (ABC): Extends basic gate class
    """

    def __init__(self, theta: float, phi: float, lam: float, global_phase: Optional[float] = 0.0):
        super().__init__("U3", num_qubits=1, params=[theta, phi, lam], global_phase=global_phase)
=======
from ...gate import Gate
from typing import Optional


class U3(Gate):
    """Single qubit generic rotation
    with theta, phi, and lambda parameters

    Args:
        Gate (ABC): Extends basic gate class
    """

    def __init__(
        self, theta: float, phi: float, lam: float, global_phase: Optional[float] = 0.0
    ):
        super().__init__(
            "U3", num_qubits=1, params=[theta, phi, lam], global_phase=global_phase
        )
>>>>>>> 2aef1aec
<|MERGE_RESOLUTION|>--- conflicted
+++ resolved
@@ -1,19 +1,3 @@
-<<<<<<< HEAD
-from ...gate import Gate
-from typing import Optional
-
-
-class U3(Gate):
-    """Single qubit generic rotation
-    with theta, phi, and lambda parameters
-
-    Args:
-        Gate (ABC): Extends basic gate class
-    """
-
-    def __init__(self, theta: float, phi: float, lam: float, global_phase: Optional[float] = 0.0):
-        super().__init__("U3", num_qubits=1, params=[theta, phi, lam], global_phase=global_phase)
-=======
 from ...gate import Gate
 from typing import Optional
 
@@ -31,5 +15,4 @@
     ):
         super().__init__(
             "U3", num_qubits=1, params=[theta, phi, lam], global_phase=global_phase
-        )
->>>>>>> 2aef1aec
+        )