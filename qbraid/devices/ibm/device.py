# This code is part of Qiskit.
#
# (C) Copyright IBM 2017.
#
# This code is licensed under the Apache License, Version 2.0. You may
# obtain a copy of this license in the LICENSE.txt file in the root directory
# of the source tree https://github.com/Qiskit/qiskit-terra/blob/main/LICENSE.txt
# or at http://www.apache.org/licenses/LICENSE-2.0.
#
# NOTICE: This file has been modified from the original:
# https://github.com/Qiskit/qiskit-terra/blob/main/qiskit/providers/backend.py

<<<<<<< HEAD
from qbraid.devices import DeviceLikeWrapper
from .job import QiskitJobWrapper
from .._utils import QISKIT_PROVIDERS, QiskitRunInput
=======
"""QiskitBackendWrapper Class"""

from qbraid.devices.device import DeviceLikeWrapper
from qbraid.devices.ibm.job import QiskitJobWrapper
from qbraid.devices._utils import QISKIT_PROVIDERS, QiskitRunInput
>>>>>>> d89b0672


class QiskitBackendWrapper(DeviceLikeWrapper):
    """Wrapper class for IBM Qiskit ``Backend`` objects

    Args:
        name (str): a Qiskit supported device
        provider (str): the provider that this device comes from
        fields: kwargs for the values to use to override the default options.

    Raises:
        DeviceError: if input field not a valid options

    """

    def __init__(self, name, provider, **fields):
        super().__init__(name, provider, **fields)
        self._vendor = "IBM"
        self.vendor_dlo = self._get_device_obj(QISKIT_PROVIDERS)

    @classmethod
    def _default_options(cls):
        """Return the default options

        This method will return a :class:`qiskit.providers.Options` subclass object that will be
        used for the default options. These should be the default parameters to use for the
        options of the backend.

        Returns:
            qiskit.providers.Options: A options object with default values set

        """

    def run(self, run_input: QiskitRunInput, *args, **kwargs) -> QiskitJobWrapper:
        """Run on the qiskit backend.

        This method that will return a :class:`~qiskit.providers.Job` object that run circuits.
        Depending on the backend this may be either an async or sync call. It is the discretion of
        the provider to decide whether running should  block until the execution is finished or not.
        The Job class can handle either situation.

        Args:
            run_input (QuantumCircuit or Schedule or list): An individual or a list of
                :class:`~qiskit.circuits.QuantumCircuit` or :class:`~qiskit.pulse.Schedule` objects
                to run on the backend.
            kwargs: Any kwarg options to pass to the backend for running the config. If a key is
                also present in the options attribute/object then the expectation is that the value
                specified will be used instead of what's set in the options object.

        Returns:
            Result for this run

        """
        qiskit_device = self.vendor_dlo
        qiskit_job = qiskit_device.run(run_input, *args, **kwargs)
        qbraid_job = QiskitJobWrapper(self, qiskit_job)
        return qbraid_job<|MERGE_RESOLUTION|>--- conflicted
+++ resolved
@@ -10,17 +10,11 @@
 # NOTICE: This file has been modified from the original:
 # https://github.com/Qiskit/qiskit-terra/blob/main/qiskit/providers/backend.py
 
-<<<<<<< HEAD
-from qbraid.devices import DeviceLikeWrapper
-from .job import QiskitJobWrapper
-from .._utils import QISKIT_PROVIDERS, QiskitRunInput
-=======
 """QiskitBackendWrapper Class"""
 
 from qbraid.devices.device import DeviceLikeWrapper
 from qbraid.devices.ibm.job import QiskitJobWrapper
 from qbraid.devices._utils import QISKIT_PROVIDERS, QiskitRunInput
->>>>>>> d89b0672
 
 
 class QiskitBackendWrapper(DeviceLikeWrapper):
@@ -71,7 +65,8 @@
                 specified will be used instead of what's set in the options object.
 
         Returns:
-            Result for this run
+            QiskitJobWrapper: The :class:`~qbraid.devices.ibm.job.QiskitJobWrapper` job object for
+            the run.
 
         """
         qiskit_device = self.vendor_dlo
