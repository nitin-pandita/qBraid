--- conflicted
+++ resolved
@@ -1,15 +1,9 @@
 name: Unit tests
 
 on:
-<<<<<<< HEAD
-  workflow_dispatch:
-#   pull_request:
-#     branches: main
-=======
   pull_request:
     branches: main
   workflow_dispatch:
->>>>>>> 42a75352
 
 jobs:
   test:
